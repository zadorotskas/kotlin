<?xml version="1.0" encoding="UTF-8"?>
<module type="JAVA_MODULE" version="4">
  <component name="NewModuleRootManager" inherit-compiler-output="true">
    <exclude-output />
    <content url="file://$MODULE_DIR$">
      <sourceFolder url="file://$MODULE_DIR$/src" isTestSource="false" />
      <sourceFolder url="file://$MODULE_DIR$/tests" isTestSource="true" />
    </content>
    <orderEntry type="inheritedJdk" />
    <orderEntry type="sourceFolder" forTests="false" />
    <orderEntry type="module" module-name="android-compiler-plugin" exported="" />
    <orderEntry type="library" exported="" scope="PROVIDED" name="android-plugin" level="project" />
    <orderEntry type="library" scope="PROVIDED" name="idea-full" level="project" />
    <orderEntry type="module" module-name="idea" scope="PROVIDED" />
    <orderEntry type="module" module-name="compiler-tests" scope="TEST" />
    <orderEntry type="module" module-name="cli" scope="TEST" />
    <orderEntry type="module" module-name="light-classes" />
    <orderEntry type="module" module-name="idea-completion" scope="TEST" />
    <orderEntry type="library" name="kotlin-runtime" level="project" />
<<<<<<< HEAD
=======
    <orderEntry type="module" module-name="idea-test-framework" scope="TEST" />
    <orderEntry type="module" module-name="frontend.java" scope="TEST" />
>>>>>>> 06594517
  </component>
</module><|MERGE_RESOLUTION|>--- conflicted
+++ resolved
@@ -17,10 +17,6 @@
     <orderEntry type="module" module-name="light-classes" />
     <orderEntry type="module" module-name="idea-completion" scope="TEST" />
     <orderEntry type="library" name="kotlin-runtime" level="project" />
-<<<<<<< HEAD
-=======
-    <orderEntry type="module" module-name="idea-test-framework" scope="TEST" />
     <orderEntry type="module" module-name="frontend.java" scope="TEST" />
->>>>>>> 06594517
   </component>
 </module>