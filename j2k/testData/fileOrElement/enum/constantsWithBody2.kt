--- conflicted
+++ resolved
@@ -1,9 +1,5 @@
 // ERROR: Cannot access 'p': it is 'invisible_fake' in 'A'
-<<<<<<< HEAD
-public enum class E(private val p: Int) {
-=======
 enum class E private constructor(private val p: Int) {
->>>>>>> c6409138
     A(1) {
         override fun bar() {
             foo(this.p)
