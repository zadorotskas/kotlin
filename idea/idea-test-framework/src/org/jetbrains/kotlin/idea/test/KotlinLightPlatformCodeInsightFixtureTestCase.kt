--- conflicted
+++ resolved
@@ -23,12 +23,8 @@
 import com.intellij.psi.impl.PsiManagerEx
 import com.intellij.testFramework.fixtures.LightPlatformCodeInsightFixtureTestCase
 import org.jetbrains.kotlin.idea.actions.internal.KotlinInternalMode
-<<<<<<< HEAD
 import org.jetbrains.kotlin.idea.references.BuiltInsReferenceResolver
-import org.jetbrains.kotlin.test.JetTestUtils
-=======
 import org.jetbrains.kotlin.test.KotlinTestUtils
->>>>>>> 23e35ab1
 
 public abstract class KotlinLightPlatformCodeInsightFixtureTestCase: LightPlatformCodeInsightFixtureTestCase() {
     private var kotlinInternalModeOriginalValue: Boolean = false
@@ -36,12 +32,8 @@
     override fun setUp() {
         super.setUp()
         (StartupManager.getInstance(getProject()) as StartupManagerImpl).runPostStartupActivities()
-<<<<<<< HEAD
-        VfsRootAccess.allowRootAccess(JetTestUtils.getHomeDirectory())
-=======
         VfsRootAccess.allowRootAccess(KotlinTestUtils.getHomeDirectory())
         invalidateLibraryCache(project)
->>>>>>> 23e35ab1
 
         kotlinInternalModeOriginalValue = KotlinInternalMode.enabled
         KotlinInternalMode.enabled = true
